<<<<<<< HEAD
"use client";

import { useRef, useMemo, useState, useEffect, ChangeEvent } from "react";
import Image from "next/image";
import { useRouter } from "next/navigation";

// import type { Variant } from '@/lib/inventory/inventoryTypes';
type Variant = {
  id: string;
  name: string;
  sku: string;
  price: number;
  cost: number;
};
import {
  apiCreateProduct,
  apiCategoryCreate,
} from "@/lib/inventory/inventoryApi";
import type { Category } from "@/lib/category/categoryApi";
import { Loading } from "@/components/Loading";

function rid() {
  return Math.random().toString(36).slice(2, 10);
}
=======
'use client';

import { useRef, useMemo, useState, useEffect, ChangeEvent } from 'react';
import Image from 'next/image';
import { useRouter } from 'next/navigation';
import { jwtDecode } from 'jwt-decode';

import { getAccessToken } from '@/lib/helper/getAccessToken';
import { getCategories } from '@/lib/category/categoryApi';
import { createProduct } from '@/lib/product/productApi';
import { createCategory } from '@/lib/category/categoryApi';
import { Loading } from '@/components/Loading';
import { uploadProductImageOnly } from '@/lib/product/productImages'; // --- ШИНЭ: import нэмсэн ---

/* ========================== Types & utils ========================== */
export type Category = { id: string; name: string; parent_id: string | null };
type CleanCategory = { id: string; name: string; parent_id: string | null };
>>>>>>> 58b3a8a8

type Variant = { id: string; color?: string; size?: string; sku?: string; price?: number };

const rid = () => Math.random().toString(36).slice(2, 10);

<<<<<<< HEAD
function sanitizeCats(cats: Category[]): CleanCategory[] {
  return (cats ?? []).map((c) => ({
    id: c.id,
    name: c.name ?? "",
    parent_id: c.parent_id ?? null,
  }));
=======
const toArray = (v: any) => {
  if (Array.isArray(v)) return v;
  if (v && typeof v === 'object') {
    if (Array.isArray(v.categories)) return v.categories;
    if (Array.isArray(v.data)) return v.data;
    if (Array.isArray(v.items)) return v.items;
  }
  return [];
};

function sanitizeCats(cats: Category[] = []): CleanCategory[] {
  return (cats || [])
    .map((c: any) => ({
      id: String(c?.id ?? c?.uuid ?? ''),
      name: String(c?.name ?? ''),
      parent_id: c?.parent_id ?? null,
    }))
    .filter(c => !!c.id);
}

async function apiCategoryCreate({
  tenantId,
  name,
  parentId,
}: {
  tenantId: string;
  name: string;
  parentId: string | null;
}) {
  const token = await getAccessToken();
  if (!token) throw new Error('No token');
  return await createCategory(token, { name, parent_id: parentId, tenant_id: tenantId } as any);
>>>>>>> 58b3a8a8
}

/* ========================== Category helpers ========================== */
function buildCategoryHelpers(cats: CleanCategory[]) {
  const byId = new Map<string, CleanCategory>();
  const children = new Map<string | null, CleanCategory[]>();

  for (const c of cats) {
    byId.set(c.id, c);
    const key = c.parent_id; // null эсвэл string
    const arr = children.get(key) ?? [];
    arr.push(c);
    children.set(key, arr);
  }
<<<<<<< HEAD

  for (const arr of children.values()) {
    arr.sort((a, b) => (a.name ?? "").localeCompare(b.name ?? ""));
  }
=======
  for (const arr of children.values()) arr.sort((a, b) => (a.name ?? '').localeCompare(b.name ?? ''));
>>>>>>> 58b3a8a8

  function getChildren(pid: string | null) {
    return children.get(pid) ?? [];
  }
  function getAncestors(id: string | null): CleanCategory[] {
    const out: CleanCategory[] = [];
    let cur = id ? byId.get(id) ?? null : null;
    while (cur) {
      out.unshift(cur);
      cur = cur.parent_id ? byId.get(cur.parent_id) ?? null : null;
    }
    return out;
  }
  function getPathText(id: string | null) {
    const parts = getAncestors(id).map((c) => c.name);
    return parts.length ? parts.join(" › ") : "Ангилал байхгүй";
  }
  function search(q: string) {
    const s = q.trim().toLowerCase();
    if (!s) return [];
    const results: { id: string; text: string }[] = [];
    for (const c of byId.values()) {
<<<<<<< HEAD
      if ((c.name ?? "").toLowerCase().includes(s)) {
        results.push({ id: c.id, text: getPathText(c.id) });
      }
=======
      if ((c.name ?? '').toLowerCase().includes(s)) results.push({ id: c.id, text: getPathText(c.id) });
>>>>>>> 58b3a8a8
    }
    results.sort((a, b) => a.text.localeCompare(b.text));
    return results;
  }

  return { byId, getChildren, getAncestors, getPathText, search };
}

/* ========================== CategoryPicker ========================== */
function CategoryPicker({
  categories,
  value,
  onChange,
  tenantId,
  disabled,
}: {
<<<<<<< HEAD
  categories: Category[]; // raw from API
  value: string | null; // selected category id
  onChange: (id: string | null, pathLabel: string, leafName?: string) => void;
  tenantId?: string; // enables inline add
=======
  categories: Category[];
  value: string | null;
  onChange: (id: string | null, pathLabel: string, leafName?: string) => void;
  tenantId?: string;
  disabled?: boolean;
>>>>>>> 58b3a8a8
}) {
  const normalized = useMemo(() => sanitizeCats(categories), [categories]);

  // inline add-д зориулж локал хуулбар
  const [localCats, setLocalCats] = useState<CleanCategory[]>(normalized);
  useEffect(() => setLocalCats(normalized), [normalized]);

  const helpers = useMemo(() => buildCategoryHelpers(localCats), [localCats]);

  const [open, setOpen] = useState(false);
  const [browseId, setBrowseId] = useState<string | null>(null);
  const [newName, setNewName] = useState("");
  const [searchQ, setSearchQ] = useState("");

  const breadcrumb = useMemo(
    () => helpers.getAncestors(browseId),
    [helpers, browseId]
  );
  const children = useMemo(
    () => helpers.getChildren(browseId),
    [helpers, browseId]
  );
  const selectedText = helpers.getPathText(value);
  const searchResults = searchQ ? helpers.search(searchQ) : [];

  async function addSubcategory() {
    const name = newName.trim();
    if (!name || !tenantId) return;
<<<<<<< HEAD
    const created = await apiCategoryCreate({
      tenantId,
      name,
      parentId: browseId ?? null,
    });
    // Append to local list so it appears immediately
    setLocalCats((prev) => [
      ...prev,
      {
        id: created.id,
        name: created.name ?? "",
        parent_id: created.parent_id ?? null,
      },
    ]);
    setNewName("");
=======
    try {
      const created = await apiCategoryCreate({ tenantId, name, parentId: browseId ?? null });
      if (created?.id || created?.data?.id) {
        const newItem: CleanCategory = {
          id: String(created.id ?? created.data.id),
          name: created.name ?? created.data?.name ?? name,
          parent_id: created.parent_id ?? created.data?.parent_id ?? (browseId ?? null),
        };
        setLocalCats(prev => [...prev, newItem]);
        setNewName('');
      }
    } catch {
      alert('Ангилал үүсгэхэд алдаа гарлаа.');
    }
>>>>>>> 58b3a8a8
  }

  function choose(id: string | null) {
    const pathLabel = helpers.getPathText(id);
    const leaf = helpers.getAncestors(id).slice(-1)[0]?.name;
    onChange(id, pathLabel, leaf);
    setOpen(false);
  }

  return (
    <div className="relative">
      <div className="flex items-center gap-2">
        <button
          type="button"
<<<<<<< HEAD
          onClick={() => setOpen((o) => !o)}
          className="h-10 px-3 rounded-md border border-[#E6E6E6] bg-white text-sm"
=======
          onClick={() => !disabled && setOpen(o => !o)}
          className="h-10 px-3 rounded-md border border-[#E6E6E6] bg-white text-sm disabled:opacity-60"
          disabled={disabled}
>>>>>>> 58b3a8a8
        >
          Ангилал сонгох
        </button>
        <div className="text-sm text-[#333] truncate max-w-[60ch]">
          <span className="opacity-70">Одоогийн:</span>{" "}
          <b title={selectedText}>{selectedText}</b>
        </div>
      </div>

      {open && (
        <div className="absolute z-20 mt-2 w-[min(92vw,640px)] bg-white border border-[#E6E6E6] rounded-xl shadow-lg p-3">
          {/* Breadcrumb + actions */}
          <div className="flex items-center justify-between gap-2">
            <div className="flex flex-wrap items-center gap-1 text-xs">
              <button
                className={`px-2 py-1 rounded border ${
                  browseId === null
                    ? "bg-[#5AA6FF] text-white border-[#5AA6FF]"
                    : "border-[#E6E6E6] bg-white"
                }`}
                onClick={() => setBrowseId(null)}
              >
                Үндэс
              </button>
              {breadcrumb.map((b) => (
                <button
                  key={b.id}
                  onClick={() => setBrowseId(b.id)}
                  className="px-2 py-1 rounded border border-[#E6E6E6] bg-white"
                >
                  {b.name}
                </button>
              ))}
            </div>
            <div className="flex items-center gap-2">
              <button
                className="px-3 h-9 rounded-md bg-white border border-[#E6E6E6] text-sm"
                onClick={() => choose(browseId)}
              >
                Энд сонгох
              </button>
              <button className="px-3 h-9 rounded-md bg-white border border-[#E6E6E6] text-sm" onClick={() => setOpen(false)}>
                Хаах
              </button>
            </div>
          </div>

          {/* Search */}
          <div className="mt-2">
            <input
              value={searchQ}
              onChange={(e) => setSearchQ(e.target.value)}
              placeholder="Хайх (нэрээр)…"
              className="h-9 w-full rounded-md border border-[#E6E6E6] px-3"
            />
            {searchQ && (
              <div className="mt-2 max-h-52 overflow-y-auto rounded-md border border-[#F0F0F0]">
                {searchResults.length ? (
                  searchResults.map((r) => (
                    <button
                      key={r.id}
                      onClick={() => choose(r.id)}
                      className="block w-full text-left px-3 py-2 hover:bg-[#F7F7F7] text-sm"
                    >
                      {r.text}
                    </button>
                  ))
                ) : (
                  <div className="px-3 py-2 text-sm text-[#777]">
                    Үр дүн олдсонгүй.
                  </div>
                )}
              </div>
            )}
          </div>

          {/* Children grid */}
          {!searchQ && (
            <div className="mt-3 grid grid-cols-2 md:grid-cols-3 gap-2">
              {children.length ? (
                children.map((c) => (
                  <div
                    key={c.id}
                    className="border rounded-md p-2 flex items-center justify-between"
                  >
                    <div className="truncate pr-2">{c.name}</div>
                    <div className="flex items-center gap-2">
                      <button
                        className="text-xs px-2 py-1 rounded border border-[#E6E6E6] bg-white"
                        onClick={() => choose(c.id)}
                      >
                        Сонгох
                      </button>
                      <button
                        className="text-xs px-2 py-1 rounded border border-[#E6E6E6] bg-white"
                        onClick={() => setBrowseId(c.id)}
                        title="Дотогш орох"
                      >
                        ➜
                      </button>
                    </div>
                  </div>
                ))
              ) : (
                <div className="text-xs text-[#777] px-1">
                  Дэд ангилал байхгүй.
                </div>
              )}
            </div>
          )}

          {/* Inline add subcategory */}
          {tenantId && (
            <div className="mt-3 flex items-center gap-2">
              <input
                value={newName}
                onChange={(e) => setNewName(e.target.value)}
                placeholder="Шинэ дэд ангиллын нэр"
                className="h-9 flex-1 rounded-md border border-[#E6E6E6] px-3"
              />
              <button className="h-9 px-3 rounded-md bg-[#5AA6FF] text-white" onClick={addSubcategory}>
                Нэмэх
              </button>
            </div>
          )}
        </div>
      )}
    </div>
  );
}

<<<<<<< HEAD
export default function ProductCreateForm({
  cats, // full Category objects from your API (must include id,name,parent_id)
  branches,
  tenantId, // optional: enables inline add in CategoryPicker
=======
/* ========================== ProductCreateForm ========================== */
export default function ProductCreateForm({
  cats,
  branches,
  tenantId,
>>>>>>> 58b3a8a8
}: {
  cats?: Category[];
  branches: string[];
  tenantId?: string;
}) {
  const router = useRouter();
  const imgInputRef = useRef<HTMLInputElement | null>(null);
  const [loading, setLoading] = useState(false);

  // --- Categories fetch & resolve
  const [catsState, setCatsState] = useState<Category[]>(cats ?? []);
  const [loadingCats, setLoadingCats] = useState<boolean>(!Array.isArray(cats) || cats.length === 0);
  const [resolvedTenantId, setResolvedTenantId] = useState<string | undefined>(tenantId);

  useEffect(() => {
    setCatsState(cats ?? []);
    setLoadingCats(!cats || cats.length === 0);
  }, [cats]);

  useEffect(() => {
    let alive = true;
    (async () => {
      try {
        const token = await getAccessToken();
        if (!token) return;

        // tenantId байхгүй бол токеноос уншъя
        if (!tenantId) {
          try {
            const decoded: any = jwtDecode(token);
            const t = decoded?.app_metadata?.tenants?.[0];
            if (t) setResolvedTenantId(String(t));
          } catch { /* noop */ }
        }

        if (!cats || cats.length === 0) {
          setLoadingCats(true);
          const raw = await getCategories(token);
          if (!alive) return;
          const arr = toArray(raw) as Category[];
          setCatsState(arr);
        }
      } catch (e) {
        console.error(e);
        setCatsState([]);
      } finally {
        if (alive) setLoadingCats(false);
      }
    })();
    return () => { alive = false; };
  }, [cats, tenantId]);

  type NewProduct = {
    name: string;
    sku?: string;
<<<<<<< HEAD
    category?: string; // keep sending LEAF name for now
=======
    category_id?: string | null;
>>>>>>> 58b3a8a8
    price?: number;
    cost?: number;
    description?: string;
    images: string[];
    imageFiles: File[];
    variants: Variant[];
    initialStocks: Record<string, number>;
  };

  const [selectedCatId, setSelectedCatId] = useState<string | null>(null);
  const [selectedPathLabel, setSelectedPathLabel] =
    useState<string>("Ангилал байхгүй");

  const [newProd, setNewProd] = useState<NewProduct>({
<<<<<<< HEAD
    name: "",
    sku: "",
    category: undefined,
    price: undefined,
    cost: undefined,
    trackInventory: true,
    isActive: true,
    description: "",
=======
    name: '',
    sku: '',
    category_id: null,
    price: undefined,
    cost: undefined,
    description: '',
>>>>>>> 58b3a8a8
    images: [],
    imageFiles: [],
    variants: [],
<<<<<<< HEAD
    initialStocks: Object.fromEntries(
      branches.filter((b) => b !== "Бүх салбар").map((b) => [b, 0])
    ),
=======
    initialStocks: Object.fromEntries(branches.filter(b => b !== 'Бүх салбар').map(b => [b, 0])),
>>>>>>> 58b3a8a8
  });

  function handleImagePick(e: ChangeEvent<HTMLInputElement>) {
    const files = e.target.files;
    if (!files || !files.length) return;
    const urls: string[] = [];
<<<<<<< HEAD
    for (const f of Array.from(files)) urls.push(URL.createObjectURL(f));
    setNewProd((p) => ({ ...p, images: [...p.images, ...urls] }));
  }
  function removeImage(i: number) {
    setNewProd((p) => ({
      ...p,
      images: p.images.filter((_, idx) => idx !== i),
    }));
  }
  function addVariant() {
    setNewProd((p) => ({
      ...p,
      variants: [
        ...p.variants,
        { id: rid(), color: "", size: "", sku: "", price: undefined },
      ],
=======
    const fileArr: File[] = [];
    for (const f of Array.from(files)) {
      urls.push(URL.createObjectURL(f));
      fileArr.push(f);
    }
    setNewProd(p => ({ ...p, images: [...p.images, ...urls], imageFiles: [...p.imageFiles, ...fileArr] }));
  }
  function removeImage(i: number) {
    setNewProd(p => ({
      ...p,
      images: p.images.filter((_, idx) => idx !== i),
      imageFiles: p.imageFiles.filter((_, idx) => idx !== i),
>>>>>>> 58b3a8a8
    }));
  }
  function addVariant() {
    setNewProd(p => ({ ...p, variants: [...p.variants, { id: rid(), color: '', size: '', sku: '', price: undefined }] }));
  }
  function removeVariant(id: string) {
    setNewProd((p) => ({
      ...p,
      variants: p.variants.filter((v) => v.id !== id),
    }));
  }
  function updateVariant(id: string, patch: Partial<Variant>) {
<<<<<<< HEAD
    setNewProd((p) => ({
      ...p,
      variants: p.variants.map((v) => (v.id === id ? { ...v, ...patch } : v)),
    }));
  }

  async function handleCreateSubmit() {
    if (!newProd.name.trim()) return alert("Барааны нэрийг оруулна уу.");
    if (newProd.price == null || Number.isNaN(newProd.price))
      return alert("Зарах үнийг оруулна уу.");

    const cleanVariants = newProd.variants
      .map((v) => ({ ...v, price: v.price ?? newProd.price }))
      .filter((v) => v.color?.trim() || v.size?.trim() || v.sku?.trim());
=======
    setNewProd(p => ({ ...p, variants: p.variants.map(v => (v.id === id ? { ...v, ...patch } : v)) }));
  }

  async function handleCreateSubmit() {
    if (!newProd.name.trim()) return alert('Барааны нэрийг оруулна уу.');
    const basePrice = newProd.price;
    if (basePrice == null || Number.isNaN(basePrice)) return alert('Зарах үнийг оруулна уу.');
    if (!selectedCatId) return alert('Ангиллаа сонгоно уу.');

    const cleanVariants = newProd.variants
      .map(v => ({ ...v, price: v.price ?? basePrice }))
      .filter(v => (v.color?.trim() || v.size?.trim() || v.sku?.trim()));
>>>>>>> 58b3a8a8

    const variantInputs = (cleanVariants.length ? cleanVariants : [{ id: rid(), price: basePrice }]).map(v => ({
      name: [v.color, v.size].filter(Boolean).join(' / ') || newProd.name,
      sku: v.sku ?? '',
      price: Number(v.price ?? basePrice),
      cost: Number(newProd.cost ?? 0),
      attrs: {
        ...(v.color ? { color: v.color } : {}),
        ...(v.size ? { size: v.size } : {}),
      },
    }));

    // --- ШИНЭ: Зураг upload хийх хэсэг ---
    let uploadedImageUrls: string[] = [];
    if (newProd.imageFiles.length > 0) {
      try {
        const uploadResults = await Promise.all(
          newProd.imageFiles.map(file =>
            uploadProductImageOnly(file, { prefix: 'product_img' })
          )
        );
        uploadedImageUrls = uploadResults.map(res => res.signedUrl);
      } catch (e) {
        alert('Зураг upload хийхэд алдаа гарлаа.');
        return;
      }
    }
    // --- ШИНЭ: --- //

    setLoading(true);
    try {
<<<<<<< HEAD
      const res = await apiCreateProduct(payload as any);
      alert("Шинэ бараа нэмэгдлээ.");
      router.push(`/productdetail/${res.id}`);
    } catch (error) {
      alert("Алдаа гарлаа. Дахин оролдоно уу.");
=======
      const token = await getAccessToken();
      if (!token) throw new Error('No token');

      const payload = {
        name: newProd.name,
        category_id: selectedCatId!,
        variants: variantInputs,
        images: uploadedImageUrls, // --- ШИНЭ: signedUrl-уудыг images-д хадгална ---
        description: newProd.description,
        // бусад талбарууд...
      };

      const res = await createProduct(token, payload as any);
      const newId = res?.id ?? res?.data?.id;
      alert('Шинэ бараа амжилттай нэмэгдлээ.');
      if (newId) router.push(`/productdetail/${newId}`);
      else router.back();
    } catch (error) {
      console.error(error);
      alert('Алдаа гарлаа. Дахин оролдоно уу.');
>>>>>>> 58b3a8a8
    } finally {
      setLoading(false);
    }
  }

  if (loading) return <Loading open label="Уншиж байна…" />;

  return (
    <div className="space-y-4">
      <div className="grid md:grid-cols-2 gap-3">
        {/* Name */}
        <div className="space-y-2">
          <label className="text-sm font-medium">Барааны нэр *</label>
          <input
            className="h-10 w-full rounded-md border border-[#E6E6E6] px-3"
            value={newProd.name}
            onChange={(e) =>
              setNewProd((p) => ({ ...p, name: e.target.value }))
            }
            placeholder="Барааны нэрээ оруулна уу."
          />
        </div>

        {/* Category (tree picker) */}
        <div className="space-y-2">
          <label className="text-sm font-medium">Ангилал *</label>
          <CategoryPicker
            categories={catsState}
            value={selectedCatId}
            tenantId={resolvedTenantId}
            disabled={loadingCats}
            onChange={(id, pathLabel /* leaf */) => {
              setSelectedCatId(id);
              setSelectedPathLabel(pathLabel);
<<<<<<< HEAD
              setNewProd((p) => ({ ...p, category: leaf })); // keep sending the leaf name
=======
              setNewProd(p => ({ ...p, category_id: id }));
>>>>>>> 58b3a8a8
            }}
          />
          <div className="text-xs text-[#777]">
            {loadingCats ? 'Ангилал ачаалж байна…' : <>Сонгосон: <b>{selectedPathLabel}</b></>}
          </div>
        </div>

        {/* Price / Cost */}
        <div className="space-y-2">
          <label className="text-sm font-medium">Зарах үнэ *</label>
          <input
            type="number"
            className="h-10 w-full rounded-md border border-[#E6E6E6] px-3"
            value={newProd.price ?? ""}
            onChange={(e) =>
              setNewProd((p) => ({ ...p, price: Number(e.target.value || 0) }))
            }
            placeholder="Барааны зарах үнэ"
          />
        </div>
        <div className="space-y-2">
          <label className="text-sm font-medium">Өртөг (сонголттой)</label>
          <input
            type="number"
            className="h-10 w-full rounded-md border border-[#E6E6E6] px-3"
            value={newProd.cost ?? ''}
            onChange={(e) => setNewProd(p => ({ ...p, cost: Number(e.target.value || 0) }))}
            placeholder="Өртөг"
          />
        </div>
      </div>

      {/* Description */}
      <div className="space-y-2">
        <label className="text-sm font-medium">Тайлбар</label>
        <textarea
          className="min-h-24 w-full rounded-md border border-[#E6E6E6] px-3 py-2"
          value={newProd.description}
          onChange={(e) =>
            setNewProd((p) => ({ ...p, description: e.target.value }))
          }
          placeholder="Материал, онцлог, арчилгаа..."
        />
      </div>

      {/* Images */}
      <div className="space-y-2">
        <div className="flex items-center justify-between">
          <span className="text-sm font-medium">Зураг</span>
          <button onClick={() => imgInputRef.current?.click()} className="h-9 px-3 rounded-md border border-[#E6E6E6] bg-white text-sm">
            Зураг нэмэх
          </button>
          <input ref={imgInputRef} type="file" multiple accept="image/*" className="hidden" onChange={handleImagePick} />
        </div>
        {newProd.images.length ? (
          <div className="grid grid-cols-3 md:grid-cols-6 gap-2">
            {newProd.images.map((src, i) => (
              <div key={`${src}-${i}`} className="relative aspect-square">
                <Image
                  src={src}
                  alt={`Барааны зураг ${i + 1}`}
                  fill
                  sizes="(min-width:768px) 14vw, 30vw"
                  className="object-cover rounded-md border"
<<<<<<< HEAD
                  // Skip optimization for blob/data URLs
                  unoptimized={
                    src.startsWith("blob:") || src.startsWith("data:")
                  }
=======
                  unoptimized={src.startsWith('blob:') || src.startsWith('data:')}
>>>>>>> 58b3a8a8
                  priority={i === 0}
                />
                <button
                  onClick={() => removeImage(i)}
                  className="absolute top-1 right-1 text-xs bg-white/80 rounded px-1 border"
                  aria-label="remove"
                >
                  ✕
                </button>
              </div>
            ))}
          </div>
        ) : (
          <div className="text-xs text-[#777]">Одоогоор зураг алга.</div>
        )}
      </div>

      {/* Variants */}
      <div className="space-y-2">
        <div className="flex items-center justify-between">
          <span className="text-sm font-medium">Вариант (сонголттой бол)</span>
<<<<<<< HEAD
          <button
            onClick={addVariant}
            className="h-9 px-3 rounded-md border border-[#E6E6E6] bg-white text-sm"
          >
=======
          <button onClick={addVariant} className="h-9 px-3 rounded-md border border-[#E6E6E6] bg-white text-sm">
>>>>>>> 58b3a8a8
            + Variant
          </button>
        </div>
        <div className="space-y-2">
          {newProd.variants.map((v) => (
            <div
              key={v.id}
              className="grid grid-cols-2 md:grid-cols-6 gap-2 items-center border rounded-md p-2"
            >
              <div className="flex items-center gap-2">
                <input
                  type="color"
                  className="h-9 w-12 p-0 border border-[#E6E6E6] rounded-md cursor-pointer"
                  value={v.color || "#E6E6E6"}
                  onChange={(e) =>
                    updateVariant(v.id, { color: e.target.value })
                  }
                />
                <input
                  placeholder="#000000"
                  className="h-9 flex-1 rounded-md border border-[#E6E6E6] px-2"
                  value={v.color || ""}
                  onChange={(e) =>
                    updateVariant(v.id, { color: e.target.value })
                  }
                />
                <span
                  className="inline-block h-6 w-6 rounded-full border border-black/10"
                  style={{ backgroundColor: v.color || "#E6E6E6" }}
                />
              </div>
              <input
                placeholder="Хэмжээ"
                className="h-9 rounded-md border border-[#E6E6E6] px-2"
                value={v.size ?? ""}
                onChange={(e) => updateVariant(v.id, { size: e.target.value })}
              />
              <input
                placeholder="SKU"
                className="h-9 rounded-md border border-[#E6E6E6] px-2"
                value={v.sku ?? ''}
                onChange={(e) => updateVariant(v.id, { sku: e.target.value })}
              />
              <input
                type="number"
                placeholder="Вариант үнэ (optional)"
                className="h-9 rounded-md border border-[#E6E6E6] px-2"
                value={v.price ?? ""}
                onChange={(e) =>
                  updateVariant(v.id, { price: Number(e.target.value || 0) })
                }
              />
              <div className="flex justify-end">
<<<<<<< HEAD
                <button
                  onClick={() => removeVariant(v.id)}
                  className="h-9 px-3 rounded-md border border-red-200 text-red-600 text-sm bg-white"
                >
=======
                <button onClick={() => removeVariant(v.id)} className="h-9 px-3 rounded-md border border-red-200 text-red-600 text-sm bg-white">
>>>>>>> 58b3a8a8
                  Устгах
                </button>
              </div>
            </div>
          ))}
        </div>
<<<<<<< HEAD
        <div className="text-xs text-[#777]">
          Бараа нэмэх үед хэмжээ, өнгөөс хамаарч өөр үнтэй бол заавал оруулна
          уу.
        </div>
      </div>

      {/* Initial stocks */}
      <div className="space-y-2">
        <span className="text-sm font-medium">Эхний нөөц (салбарууд)</span>
        <div className="grid md:grid-cols-3 gap-2">
          {branches
            .filter((b) => b !== "Бүх салбар")
            .map((b) => (
=======
        <div className="text-xs text-[#777]">Хэмжээ/өнгө өөр бол өөр үнэ, SKU тохируулж болно.</div>
      </div>

      {/* Initial stocks (UI only) */}
      {branches?.length ? (
        <div className="space-y-2">
          <span className="text-sm font-medium">Эхний нөөц (UI) — payload-д оруулахгүй</span>
          <div className="grid md:grid-cols-3 gap-2">
            {branches.filter(b => b !== 'Бүх салбар').map(b => (
>>>>>>> 58b3a8a8
              <div key={b} className="flex items-center gap-2">
                <span className="text-sm w-32">{b}</span>
                <input
                  type="number"
                  className="h-9 w-full rounded-md border border-[#E6E6E6] px-2"
                  value={newProd.initialStocks[b] ?? 0}
                  onChange={(e) => {
                    const n = Math.max(0, Number(e.target.value || 0));
<<<<<<< HEAD
                    setNewProd((p) => ({
                      ...p,
                      initialStocks: { ...p.initialStocks, [b]: n },
                    }));
=======
                    setNewProd(p => ({ ...p, initialStocks: { ...p.initialStocks, [b]: n } }));
>>>>>>> 58b3a8a8
                  }}
                />
              </div>
            ))}
<<<<<<< HEAD
=======
          </div>
>>>>>>> 58b3a8a8
        </div>
      ) : null}

      {/* Footer */}
      <div className="bg-white rounded-xl border border-[#E6E6E6] shadow-md p-3 flex items-center justify-end gap-3">
        <button
          onClick={() => {
            setSelectedCatId(null);
            setSelectedPathLabel("Ангилал байхгүй");
            setNewProd((p) => ({
              ...p,
<<<<<<< HEAD
              name: "",
              sku: "",
              description: "",
              price: undefined,
              cost: undefined,
              category: undefined,
              images: [],
              variants: [
                { id: rid(), color: "", size: "", sku: "", price: undefined },
              ],
              initialStocks: Object.fromEntries(
                branches.filter((b) => b !== "Бүх салбар").map((b) => [b, 0])
              ),
=======
              name: '', sku: '', description: '',
              price: undefined, cost: undefined,
              category_id: null,
              images: [], imageFiles: [],
              variants: [],
              initialStocks: Object.fromEntries(branches.filter(b => b !== 'Бүх салбар').map(b => [b, 0])),
>>>>>>> 58b3a8a8
            }));
          }}
          className="h-10 px-4 rounded-lg border border-[#E6E6E6] bg-white"
        >
          Цэвэрлэх
        </button>
        <button
          onClick={handleCreateSubmit}
          className="h-10 px-5 rounded-lg bg-[#5AA6FF] text-white"
        >
          Хадгалах
        </button>
      </div>
    </div>
  );
}<|MERGE_RESOLUTION|>--- conflicted
+++ resolved
@@ -1,30 +1,4 @@
-<<<<<<< HEAD
 "use client";
-
-import { useRef, useMemo, useState, useEffect, ChangeEvent } from "react";
-import Image from "next/image";
-import { useRouter } from "next/navigation";
-
-// import type { Variant } from '@/lib/inventory/inventoryTypes';
-type Variant = {
-  id: string;
-  name: string;
-  sku: string;
-  price: number;
-  cost: number;
-};
-import {
-  apiCreateProduct,
-  apiCategoryCreate,
-} from "@/lib/inventory/inventoryApi";
-import type { Category } from "@/lib/category/categoryApi";
-import { Loading } from "@/components/Loading";
-
-function rid() {
-  return Math.random().toString(36).slice(2, 10);
-}
-=======
-'use client';
 
 import { useRef, useMemo, useState, useEffect, ChangeEvent } from 'react';
 import Image from 'next/image';
@@ -36,25 +10,16 @@
 import { createProduct } from '@/lib/product/productApi';
 import { createCategory } from '@/lib/category/categoryApi';
 import { Loading } from '@/components/Loading';
-import { uploadProductImageOnly } from '@/lib/product/productImages'; // --- ШИНЭ: import нэмсэн ---
+import { uploadProductImageOnly } from '@/lib/product/productImages';
 
 /* ========================== Types & utils ========================== */
 export type Category = { id: string; name: string; parent_id: string | null };
 type CleanCategory = { id: string; name: string; parent_id: string | null };
->>>>>>> 58b3a8a8
 
 type Variant = { id: string; color?: string; size?: string; sku?: string; price?: number };
 
 const rid = () => Math.random().toString(36).slice(2, 10);
 
-<<<<<<< HEAD
-function sanitizeCats(cats: Category[]): CleanCategory[] {
-  return (cats ?? []).map((c) => ({
-    id: c.id,
-    name: c.name ?? "",
-    parent_id: c.parent_id ?? null,
-  }));
-=======
 const toArray = (v: any) => {
   if (Array.isArray(v)) return v;
   if (v && typeof v === 'object') {
@@ -87,7 +52,6 @@
   const token = await getAccessToken();
   if (!token) throw new Error('No token');
   return await createCategory(token, { name, parent_id: parentId, tenant_id: tenantId } as any);
->>>>>>> 58b3a8a8
 }
 
 /* ========================== Category helpers ========================== */
@@ -97,19 +61,12 @@
 
   for (const c of cats) {
     byId.set(c.id, c);
-    const key = c.parent_id; // null эсвэл string
+    const key = c.parent_id;
     const arr = children.get(key) ?? [];
     arr.push(c);
     children.set(key, arr);
   }
-<<<<<<< HEAD
-
-  for (const arr of children.values()) {
-    arr.sort((a, b) => (a.name ?? "").localeCompare(b.name ?? ""));
-  }
-=======
   for (const arr of children.values()) arr.sort((a, b) => (a.name ?? '').localeCompare(b.name ?? ''));
->>>>>>> 58b3a8a8
 
   function getChildren(pid: string | null) {
     return children.get(pid) ?? [];
@@ -124,21 +81,15 @@
     return out;
   }
   function getPathText(id: string | null) {
-    const parts = getAncestors(id).map((c) => c.name);
-    return parts.length ? parts.join(" › ") : "Ангилал байхгүй";
+    const parts = getAncestors(id).map(c => c.name);
+    return parts.length ? parts.join(' › ') : 'Ангилал байхгүй';
   }
   function search(q: string) {
     const s = q.trim().toLowerCase();
     if (!s) return [];
     const results: { id: string; text: string }[] = [];
     for (const c of byId.values()) {
-<<<<<<< HEAD
-      if ((c.name ?? "").toLowerCase().includes(s)) {
-        results.push({ id: c.id, text: getPathText(c.id) });
-      }
-=======
       if ((c.name ?? '').toLowerCase().includes(s)) results.push({ id: c.id, text: getPathText(c.id) });
->>>>>>> 58b3a8a8
     }
     results.sort((a, b) => a.text.localeCompare(b.text));
     return results;
@@ -155,22 +106,14 @@
   tenantId,
   disabled,
 }: {
-<<<<<<< HEAD
-  categories: Category[]; // raw from API
-  value: string | null; // selected category id
-  onChange: (id: string | null, pathLabel: string, leafName?: string) => void;
-  tenantId?: string; // enables inline add
-=======
   categories: Category[];
   value: string | null;
   onChange: (id: string | null, pathLabel: string, leafName?: string) => void;
   tenantId?: string;
   disabled?: boolean;
->>>>>>> 58b3a8a8
 }) {
   const normalized = useMemo(() => sanitizeCats(categories), [categories]);
 
-  // inline add-д зориулж локал хуулбар
   const [localCats, setLocalCats] = useState<CleanCategory[]>(normalized);
   useEffect(() => setLocalCats(normalized), [normalized]);
 
@@ -195,23 +138,6 @@
   async function addSubcategory() {
     const name = newName.trim();
     if (!name || !tenantId) return;
-<<<<<<< HEAD
-    const created = await apiCategoryCreate({
-      tenantId,
-      name,
-      parentId: browseId ?? null,
-    });
-    // Append to local list so it appears immediately
-    setLocalCats((prev) => [
-      ...prev,
-      {
-        id: created.id,
-        name: created.name ?? "",
-        parent_id: created.parent_id ?? null,
-      },
-    ]);
-    setNewName("");
-=======
     try {
       const created = await apiCategoryCreate({ tenantId, name, parentId: browseId ?? null });
       if (created?.id || created?.data?.id) {
@@ -226,7 +152,6 @@
     } catch {
       alert('Ангилал үүсгэхэд алдаа гарлаа.');
     }
->>>>>>> 58b3a8a8
   }
 
   function choose(id: string | null) {
@@ -241,14 +166,9 @@
       <div className="flex items-center gap-2">
         <button
           type="button"
-<<<<<<< HEAD
-          onClick={() => setOpen((o) => !o)}
-          className="h-10 px-3 rounded-md border border-[#E6E6E6] bg-white text-sm"
-=======
           onClick={() => !disabled && setOpen(o => !o)}
           className="h-10 px-3 rounded-md border border-[#E6E6E6] bg-white text-sm disabled:opacity-60"
           disabled={disabled}
->>>>>>> 58b3a8a8
         >
           Ангилал сонгох
         </button>
@@ -260,7 +180,6 @@
 
       {open && (
         <div className="absolute z-20 mt-2 w-[min(92vw,640px)] bg-white border border-[#E6E6E6] rounded-xl shadow-lg p-3">
-          {/* Breadcrumb + actions */}
           <div className="flex items-center justify-between gap-2">
             <div className="flex flex-wrap items-center gap-1 text-xs">
               <button
@@ -296,7 +215,6 @@
             </div>
           </div>
 
-          {/* Search */}
           <div className="mt-2">
             <input
               value={searchQ}
@@ -325,7 +243,6 @@
             )}
           </div>
 
-          {/* Children grid */}
           {!searchQ && (
             <div className="mt-3 grid grid-cols-2 md:grid-cols-3 gap-2">
               {children.length ? (
@@ -360,7 +277,6 @@
             </div>
           )}
 
-          {/* Inline add subcategory */}
           {tenantId && (
             <div className="mt-3 flex items-center gap-2">
               <input
@@ -380,18 +296,11 @@
   );
 }
 
-<<<<<<< HEAD
-export default function ProductCreateForm({
-  cats, // full Category objects from your API (must include id,name,parent_id)
-  branches,
-  tenantId, // optional: enables inline add in CategoryPicker
-=======
 /* ========================== ProductCreateForm ========================== */
 export default function ProductCreateForm({
   cats,
   branches,
   tenantId,
->>>>>>> 58b3a8a8
 }: {
   cats?: Category[];
   branches: string[];
@@ -401,7 +310,6 @@
   const imgInputRef = useRef<HTMLInputElement | null>(null);
   const [loading, setLoading] = useState(false);
 
-  // --- Categories fetch & resolve
   const [catsState, setCatsState] = useState<Category[]>(cats ?? []);
   const [loadingCats, setLoadingCats] = useState<boolean>(!Array.isArray(cats) || cats.length === 0);
   const [resolvedTenantId, setResolvedTenantId] = useState<string | undefined>(tenantId);
@@ -418,7 +326,6 @@
         const token = await getAccessToken();
         if (!token) return;
 
-        // tenantId байхгүй бол токеноос уншъя
         if (!tenantId) {
           try {
             const decoded: any = jwtDecode(token);
@@ -447,11 +354,7 @@
   type NewProduct = {
     name: string;
     sku?: string;
-<<<<<<< HEAD
-    category?: string; // keep sending LEAF name for now
-=======
     category_id?: string | null;
->>>>>>> 58b3a8a8
     price?: number;
     cost?: number;
     description?: string;
@@ -462,61 +365,25 @@
   };
 
   const [selectedCatId, setSelectedCatId] = useState<string | null>(null);
-  const [selectedPathLabel, setSelectedPathLabel] =
-    useState<string>("Ангилал байхгүй");
+  const [selectedPathLabel, setSelectedPathLabel] = useState<string>('Ангилал байхгүй');
 
   const [newProd, setNewProd] = useState<NewProduct>({
-<<<<<<< HEAD
-    name: "",
-    sku: "",
-    category: undefined,
-    price: undefined,
-    cost: undefined,
-    trackInventory: true,
-    isActive: true,
-    description: "",
-=======
     name: '',
     sku: '',
     category_id: null,
     price: undefined,
     cost: undefined,
     description: '',
->>>>>>> 58b3a8a8
     images: [],
     imageFiles: [],
     variants: [],
-<<<<<<< HEAD
-    initialStocks: Object.fromEntries(
-      branches.filter((b) => b !== "Бүх салбар").map((b) => [b, 0])
-    ),
-=======
     initialStocks: Object.fromEntries(branches.filter(b => b !== 'Бүх салбар').map(b => [b, 0])),
->>>>>>> 58b3a8a8
   });
 
   function handleImagePick(e: ChangeEvent<HTMLInputElement>) {
     const files = e.target.files;
     if (!files || !files.length) return;
     const urls: string[] = [];
-<<<<<<< HEAD
-    for (const f of Array.from(files)) urls.push(URL.createObjectURL(f));
-    setNewProd((p) => ({ ...p, images: [...p.images, ...urls] }));
-  }
-  function removeImage(i: number) {
-    setNewProd((p) => ({
-      ...p,
-      images: p.images.filter((_, idx) => idx !== i),
-    }));
-  }
-  function addVariant() {
-    setNewProd((p) => ({
-      ...p,
-      variants: [
-        ...p.variants,
-        { id: rid(), color: "", size: "", sku: "", price: undefined },
-      ],
-=======
     const fileArr: File[] = [];
     for (const f of Array.from(files)) {
       urls.push(URL.createObjectURL(f));
@@ -524,40 +391,24 @@
     }
     setNewProd(p => ({ ...p, images: [...p.images, ...urls], imageFiles: [...p.imageFiles, ...fileArr] }));
   }
+
   function removeImage(i: number) {
     setNewProd(p => ({
       ...p,
       images: p.images.filter((_, idx) => idx !== i),
       imageFiles: p.imageFiles.filter((_, idx) => idx !== i),
->>>>>>> 58b3a8a8
     }));
   }
+
   function addVariant() {
     setNewProd(p => ({ ...p, variants: [...p.variants, { id: rid(), color: '', size: '', sku: '', price: undefined }] }));
   }
+
   function removeVariant(id: string) {
-    setNewProd((p) => ({
-      ...p,
-      variants: p.variants.filter((v) => v.id !== id),
-    }));
-  }
+    setNewProd(p => ({ ...p, variants: p.variants.filter(v => v.id !== id) }));
+  }
+
   function updateVariant(id: string, patch: Partial<Variant>) {
-<<<<<<< HEAD
-    setNewProd((p) => ({
-      ...p,
-      variants: p.variants.map((v) => (v.id === id ? { ...v, ...patch } : v)),
-    }));
-  }
-
-  async function handleCreateSubmit() {
-    if (!newProd.name.trim()) return alert("Барааны нэрийг оруулна уу.");
-    if (newProd.price == null || Number.isNaN(newProd.price))
-      return alert("Зарах үнийг оруулна уу.");
-
-    const cleanVariants = newProd.variants
-      .map((v) => ({ ...v, price: v.price ?? newProd.price }))
-      .filter((v) => v.color?.trim() || v.size?.trim() || v.sku?.trim());
-=======
     setNewProd(p => ({ ...p, variants: p.variants.map(v => (v.id === id ? { ...v, ...patch } : v)) }));
   }
 
@@ -570,7 +421,6 @@
     const cleanVariants = newProd.variants
       .map(v => ({ ...v, price: v.price ?? basePrice }))
       .filter(v => (v.color?.trim() || v.size?.trim() || v.sku?.trim()));
->>>>>>> 58b3a8a8
 
     const variantInputs = (cleanVariants.length ? cleanVariants : [{ id: rid(), price: basePrice }]).map(v => ({
       name: [v.color, v.size].filter(Boolean).join(' / ') || newProd.name,
@@ -583,7 +433,6 @@
       },
     }));
 
-    // --- ШИНЭ: Зураг upload хийх хэсэг ---
     let uploadedImageUrls: string[] = [];
     if (newProd.imageFiles.length > 0) {
       try {
@@ -598,17 +447,9 @@
         return;
       }
     }
-    // --- ШИНЭ: --- //
 
     setLoading(true);
     try {
-<<<<<<< HEAD
-      const res = await apiCreateProduct(payload as any);
-      alert("Шинэ бараа нэмэгдлээ.");
-      router.push(`/productdetail/${res.id}`);
-    } catch (error) {
-      alert("Алдаа гарлаа. Дахин оролдоно уу.");
-=======
       const token = await getAccessToken();
       if (!token) throw new Error('No token');
 
@@ -616,9 +457,8 @@
         name: newProd.name,
         category_id: selectedCatId!,
         variants: variantInputs,
-        images: uploadedImageUrls, // --- ШИНЭ: signedUrl-уудыг images-д хадгална ---
+        images: uploadedImageUrls,
         description: newProd.description,
-        // бусад талбарууд...
       };
 
       const res = await createProduct(token, payload as any);
@@ -629,7 +469,6 @@
     } catch (error) {
       console.error(error);
       alert('Алдаа гарлаа. Дахин оролдоно уу.');
->>>>>>> 58b3a8a8
     } finally {
       setLoading(false);
     }
@@ -640,20 +479,16 @@
   return (
     <div className="space-y-4">
       <div className="grid md:grid-cols-2 gap-3">
-        {/* Name */}
         <div className="space-y-2">
           <label className="text-sm font-medium">Барааны нэр *</label>
           <input
             className="h-10 w-full rounded-md border border-[#E6E6E6] px-3"
             value={newProd.name}
-            onChange={(e) =>
-              setNewProd((p) => ({ ...p, name: e.target.value }))
-            }
+            onChange={(e) => setNewProd(p => ({ ...p, name: e.target.value }))}
             placeholder="Барааны нэрээ оруулна уу."
           />
         </div>
 
-        {/* Category (tree picker) */}
         <div className="space-y-2">
           <label className="text-sm font-medium">Ангилал *</label>
           <CategoryPicker
@@ -661,14 +496,10 @@
             value={selectedCatId}
             tenantId={resolvedTenantId}
             disabled={loadingCats}
-            onChange={(id, pathLabel /* leaf */) => {
+            onChange={(id, pathLabel) => {
               setSelectedCatId(id);
               setSelectedPathLabel(pathLabel);
-<<<<<<< HEAD
-              setNewProd((p) => ({ ...p, category: leaf })); // keep sending the leaf name
-=======
               setNewProd(p => ({ ...p, category_id: id }));
->>>>>>> 58b3a8a8
             }}
           />
           <div className="text-xs text-[#777]">
@@ -676,19 +507,17 @@
           </div>
         </div>
 
-        {/* Price / Cost */}
         <div className="space-y-2">
           <label className="text-sm font-medium">Зарах үнэ *</label>
           <input
             type="number"
             className="h-10 w-full rounded-md border border-[#E6E6E6] px-3"
             value={newProd.price ?? ""}
-            onChange={(e) =>
-              setNewProd((p) => ({ ...p, price: Number(e.target.value || 0) }))
-            }
+            onChange={(e) => setNewProd(p => ({ ...p, price: Number(e.target.value || 0) }))}
             placeholder="Барааны зарах үнэ"
           />
         </div>
+
         <div className="space-y-2">
           <label className="text-sm font-medium">Өртөг (сонголттой)</label>
           <input
@@ -701,20 +530,16 @@
         </div>
       </div>
 
-      {/* Description */}
       <div className="space-y-2">
         <label className="text-sm font-medium">Тайлбар</label>
         <textarea
           className="min-h-24 w-full rounded-md border border-[#E6E6E6] px-3 py-2"
           value={newProd.description}
-          onChange={(e) =>
-            setNewProd((p) => ({ ...p, description: e.target.value }))
-          }
+          onChange={(e) => setNewProd(p => ({ ...p, description: e.target.value }))}
           placeholder="Материал, онцлог, арчилгаа..."
         />
       </div>
 
-      {/* Images */}
       <div className="space-y-2">
         <div className="flex items-center justify-between">
           <span className="text-sm font-medium">Зураг</span>
@@ -733,14 +558,7 @@
                   fill
                   sizes="(min-width:768px) 14vw, 30vw"
                   className="object-cover rounded-md border"
-<<<<<<< HEAD
-                  // Skip optimization for blob/data URLs
-                  unoptimized={
-                    src.startsWith("blob:") || src.startsWith("data:")
-                  }
-=======
                   unoptimized={src.startsWith('blob:') || src.startsWith('data:')}
->>>>>>> 58b3a8a8
                   priority={i === 0}
                 />
                 <button
@@ -758,18 +576,10 @@
         )}
       </div>
 
-      {/* Variants */}
       <div className="space-y-2">
         <div className="flex items-center justify-between">
           <span className="text-sm font-medium">Вариант (сонголттой бол)</span>
-<<<<<<< HEAD
-          <button
-            onClick={addVariant}
-            className="h-9 px-3 rounded-md border border-[#E6E6E6] bg-white text-sm"
-          >
-=======
           <button onClick={addVariant} className="h-9 px-3 rounded-md border border-[#E6E6E6] bg-white text-sm">
->>>>>>> 58b3a8a8
             + Variant
           </button>
         </div>
@@ -784,17 +594,13 @@
                   type="color"
                   className="h-9 w-12 p-0 border border-[#E6E6E6] rounded-md cursor-pointer"
                   value={v.color || "#E6E6E6"}
-                  onChange={(e) =>
-                    updateVariant(v.id, { color: e.target.value })
-                  }
+                  onChange={(e) => updateVariant(v.id, { color: e.target.value })}
                 />
                 <input
                   placeholder="#000000"
                   className="h-9 flex-1 rounded-md border border-[#E6E6E6] px-2"
                   value={v.color || ""}
-                  onChange={(e) =>
-                    updateVariant(v.id, { color: e.target.value })
-                  }
+                  onChange={(e) => updateVariant(v.id, { color: e.target.value })}
                 />
                 <span
                   className="inline-block h-6 w-6 rounded-full border border-black/10"
@@ -818,50 +624,24 @@
                 placeholder="Вариант үнэ (optional)"
                 className="h-9 rounded-md border border-[#E6E6E6] px-2"
                 value={v.price ?? ""}
-                onChange={(e) =>
-                  updateVariant(v.id, { price: Number(e.target.value || 0) })
-                }
+                onChange={(e) => updateVariant(v.id, { price: Number(e.target.value || 0) })}
               />
               <div className="flex justify-end">
-<<<<<<< HEAD
-                <button
-                  onClick={() => removeVariant(v.id)}
-                  className="h-9 px-3 rounded-md border border-red-200 text-red-600 text-sm bg-white"
-                >
-=======
                 <button onClick={() => removeVariant(v.id)} className="h-9 px-3 rounded-md border border-red-200 text-red-600 text-sm bg-white">
->>>>>>> 58b3a8a8
                   Устгах
                 </button>
               </div>
             </div>
           ))}
         </div>
-<<<<<<< HEAD
-        <div className="text-xs text-[#777]">
-          Бараа нэмэх үед хэмжээ, өнгөөс хамаарч өөр үнтэй бол заавал оруулна
-          уу.
-        </div>
-      </div>
-
-      {/* Initial stocks */}
-      <div className="space-y-2">
-        <span className="text-sm font-medium">Эхний нөөц (салбарууд)</span>
-        <div className="grid md:grid-cols-3 gap-2">
-          {branches
-            .filter((b) => b !== "Бүх салбар")
-            .map((b) => (
-=======
         <div className="text-xs text-[#777]">Хэмжээ/өнгө өөр бол өөр үнэ, SKU тохируулж болно.</div>
       </div>
 
-      {/* Initial stocks (UI only) */}
       {branches?.length ? (
         <div className="space-y-2">
           <span className="text-sm font-medium">Эхний нөөц (UI) — payload-д оруулахгүй</span>
           <div className="grid md:grid-cols-3 gap-2">
             {branches.filter(b => b !== 'Бүх салбар').map(b => (
->>>>>>> 58b3a8a8
               <div key={b} className="flex items-center gap-2">
                 <span className="text-sm w-32">{b}</span>
                 <input
@@ -870,55 +650,28 @@
                   value={newProd.initialStocks[b] ?? 0}
                   onChange={(e) => {
                     const n = Math.max(0, Number(e.target.value || 0));
-<<<<<<< HEAD
-                    setNewProd((p) => ({
-                      ...p,
-                      initialStocks: { ...p.initialStocks, [b]: n },
-                    }));
-=======
                     setNewProd(p => ({ ...p, initialStocks: { ...p.initialStocks, [b]: n } }));
->>>>>>> 58b3a8a8
                   }}
                 />
               </div>
             ))}
-<<<<<<< HEAD
-=======
           </div>
->>>>>>> 58b3a8a8
         </div>
       ) : null}
 
-      {/* Footer */}
       <div className="bg-white rounded-xl border border-[#E6E6E6] shadow-md p-3 flex items-center justify-end gap-3">
         <button
           onClick={() => {
             setSelectedCatId(null);
-            setSelectedPathLabel("Ангилал байхгүй");
-            setNewProd((p) => ({
+            setSelectedPathLabel('Ангилал байхгүй');
+            setNewProd(p => ({
               ...p,
-<<<<<<< HEAD
-              name: "",
-              sku: "",
-              description: "",
-              price: undefined,
-              cost: undefined,
-              category: undefined,
-              images: [],
-              variants: [
-                { id: rid(), color: "", size: "", sku: "", price: undefined },
-              ],
-              initialStocks: Object.fromEntries(
-                branches.filter((b) => b !== "Бүх салбар").map((b) => [b, 0])
-              ),
-=======
               name: '', sku: '', description: '',
               price: undefined, cost: undefined,
               category_id: null,
               images: [], imageFiles: [],
               variants: [],
               initialStocks: Object.fromEntries(branches.filter(b => b !== 'Бүх салбар').map(b => [b, 0])),
->>>>>>> 58b3a8a8
             }));
           }}
           className="h-10 px-4 rounded-lg border border-[#E6E6E6] bg-white"
