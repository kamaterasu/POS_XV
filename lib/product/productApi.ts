--- conflicted
+++ resolved
@@ -113,12 +113,9 @@
   return res.json();
 }
 
-<<<<<<< HEAD
-export async function getProductById(token: string, product_id: string) {
-=======
+
 export async function getProductById(product_id: string) {
   const token = await getAccessToken();
->>>>>>> 007db492
   const decoded: any = jwtDecode(token);
   const tenant_id = decoded?.app_metadata?.tenants?.[0];
   const url = new URL(
